--- conflicted
+++ resolved
@@ -9,12 +9,8 @@
 import { IGitLabWebhookEvent } from "./Gitlab/WebhookTypes";
 import { EmitterWebhookEvent, Webhooks as OctokitWebhooks } from "@octokit/webhooks"
 import { IJiraWebhookEvent } from "./Jira/WebhookTypes";
-<<<<<<< HEAD
 import { JiraWebhooksRouter } from "./Jira/Router";
-=======
-import JiraRouter from "./Jira/Router";
 import { OAuthRequest } from "./WebhookTypes";
->>>>>>> 60bfd41c
 const log = new LogWrapper("GithubWebhooks");
 
 export interface GenericWebhookEvent {
@@ -120,11 +116,6 @@
     }
 
     private async onGitHubPayload({id, name, payload}: EmitterWebhookEvent) {
-<<<<<<< HEAD
-        log.info(`Got GitHub webhook event ${id} ${name}`);
-        log.debug("Payload:", payload);
-=======
->>>>>>> 60bfd41c
         const action = (payload as unknown as {action: string|undefined}).action;
         const eventName =  `github.${name}${action ? `.${action}` : ""}`;
         log.info(`Got GitHub webhook event ${id} ${eventName}`);
